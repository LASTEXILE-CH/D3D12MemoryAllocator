//
// Copyright (c) 2019 Advanced Micro Devices, Inc. All rights reserved.
//
// Permission is hereby granted, free of charge, to any person obtaining a copy
// of this software and associated documentation files (the "Software"), to deal
// in the Software without restriction, including without limitation the rights
// to use, copy, modify, merge, publish, distribute, sublicense, and/or sell
// copies of the Software, and to permit persons to whom the Software is
// furnished to do so, subject to the following conditions:
//
// The above copyright notice and this permission notice shall be included in
// all copies or substantial portions of the Software.
//
// THE SOFTWARE IS PROVIDED "AS IS", WITHOUT WARRANTY OF ANY KIND, EXPRESS OR
// IMPLIED, INCLUDING BUT NOT LIMITED TO THE WARRANTIES OF MERCHANTABILITY,
// FITNESS FOR A PARTICULAR PURPOSE AND NONINFRINGEMENT.  IN NO EVENT SHALL THE
// AUTHORS OR COPYRIGHT HOLDERS BE LIABLE FOR ANY CLAIM, DAMAGES OR OTHER
// LIABILITY, WHETHER IN AN ACTION OF CONTRACT, TORT OR OTHERWISE, ARISING FROM,
// OUT OF OR IN CONNECTION WITH THE SOFTWARE OR THE USE OR OTHER DEALINGS IN
// THE SOFTWARE.
//

#pragma once

/** \mainpage D3D12 Memory Allocator

<b>Version 1.0.0-development</b> (2019-10-02)

Copyright (c) 2019 Advanced Micro Devices, Inc. All rights reserved. \n
License: MIT

Documentation of all members: D3D12MemAlloc.h

\section main_table_of_contents Table of contents

- <b>User guide</b>
    - \subpage quick_start
        - [Project setup](@ref quick_start_project_setup)
        - [Creating resources](@ref quick_start_creating_resources)
        - [Mapping memory](@ref quick_start_mapping_memory)
- \subpage configuration
  - [Custom CPU memory allocator](@ref custom_memory_allocator)
- \subpage general_considerations
  - [Thread safety](@ref general_considerations_thread_safety)
  - [Future plans](@ref general_considerations_future_plans)
  - [Features not supported](@ref general_considerations_features_not_supported)
		
\section main_see_also See also

- [Product page on GPUOpen](https://gpuopen.com/gaming-product/d3d12-memory-allocator/)
- [Source repository on GitHub](https://github.com/GPUOpen-LibrariesAndSDKs/D3D12MemoryAllocator)


\page quick_start Quick start

\section quick_start_project_setup Project setup and initialization

This is a small, standalone C++ library. It consists of a pair of 2 files:
"%D3D12MemAlloc.h" header file with public interface and "D3D12MemAlloc.cpp" with
internal implementation. The only external dependencies are WinAPI, Direct3D 12,
and parts of C/C++ standard library (but STL containers, exceptions, or RTTI are
not used).

The library is developed and tested using Microsoft Visual Studio 2019, but it
should work with other compilers as well. It is designed for 64-bit code.

To use the library in your project:

(1.) Copy files `D3D12MemAlloc.cpp`, `%D3D12MemAlloc.h` to your project.

(2.) Make `D3D12MemAlloc.cpp` compiling as part of the project, as C++ code.

(3.) Include library header in each CPP file that needs to use the library.

\code
#include "D3D12MemAlloc.h"
\endcode

(4.) Right after you created `ID3D12Device`, fill D3D12MA::ALLOCATOR_DESC
structure and call function D3D12MA::CreateAllocator to create the main
D3D12MA::Allocator object.

Please note that all symbols of the library are declared inside #D3D12MA namespace.

\code
ID3D12Device* device = (...)

D3D12MA::ALLOCATOR_DESC allocatorDesc = {};
allocatorDesc.pDevice = device;

D3D12MA::Allocator* allocator;
HRESULT hr = D3D12MA::CreateAllocator(&allocatorDesc, &allocator);
\endcode

(5.) Right before destroying the D3D12 device, destroy the allocator object.

Please note that objects of this library must be destroyed by calling `Release`
method (despite they are not COM interfaces and no reference counting is involved).

\code
allocator->Release();
device->Release();
\endcode


\section quick_start_creating_resources Creating resources

To use the library for creating resources (textures and buffers), call method
D3D12MA::Allocator::CreateResource in the place where you would previously call
`ID3D12Device::CreateCommittedResource`.

The function has similar syntax, but it expects structure D3D12MA::ALLOCATION_DESC
to be passed along with `D3D12_RESOURCE_DESC` and other parameters for created
resource. This structure describes parameters of the desired memory allocation,
including choice of `D3D12_HEAP_TYPE`.

The function also returns a new object of type D3D12MA::Allocation, created along
with usual `ID3D12Resource`. It represents allocated memory and can be queried
for size, offset, and `ID3D12Heap` if needed.

\code
D3D12_RESOURCE_DESC resourceDesc = {};
resourceDesc.Dimension = D3D12_RESOURCE_DIMENSION_TEXTURE2D;
resourceDesc.Alignment = 0;
resourceDesc.Width = 1024;
resourceDesc.Height = 1024;
resourceDesc.DepthOrArraySize = 1;
resourceDesc.MipLevels = 1;
resourceDesc.Format = DXGI_FORMAT_R8G8B8A8_UNORM;
resourceDesc.SampleDesc.Count = 1;
resourceDesc.SampleDesc.Quality = 0;
resourceDesc.Layout = D3D12_TEXTURE_LAYOUT_UNKNOWN;
resourceDesc.Flags = D3D12_RESOURCE_FLAG_NONE;

D3D12MA::ALLOCATION_DESC allocationDesc = {};
allocDesc.HeapType = D3D12_HEAP_TYPE_DEFAULT;

D3D12Resource* resource;
D3D12MA::Allocation* allocation;
HRESULT hr = allocator->CreateResource(
    &allocationDesc,
    &resourceDesc,
    D3D12_RESOURCE_STATE_COPY_DEST,
    NULL,
    &allocation,
    IID_PPV_ARGS(&resource));
\endcode

You need to remember both resource and allocation objects and destroy them
separately when no longer needed.

\code
allocation->Release();
resource->Release();
\endcode

The advantage of using the allocator instead of creating committed resource, and
the main purpose of this library, is that it can decide to allocate bigger memory
heap internally using `ID3D12Device::CreateHeap` and place multiple resources in
it, at different offsets, using `ID3D12Device::CreatePlacedResource`. The library
manages its own collection of allocated memory blocks (heaps) and remembers which
parts of them are occupied and which parts are free to be used for new resources.

The library also automatically handles resource heap tier.
When `D3D12_FEATURE_DATA_D3D12_OPTIONS::ResourceHeapTier` equals `D3D12_RESOURCE_HEAP_TIER_1`,
resources of 3 types: buffers, textures that are render targets or depth-stencil,
and other textures must be kept in separate heaps. When `D3D12_RESOURCE_HEAP_TIER_2`,
they can be kept together. By using this library, you don't need to handle this
manually.


\section quick_start_mapping_memory Mapping memory

The process of getting regular CPU-side pointer to the memory of a resource in
Direct3D is called "mapping". There are rules and restrictions to this process,
as described in D3D12 documentation of [ID3D12Resource::Map method](https://docs.microsoft.com/en-us/windows/desktop/api/d3d12/nf-d3d12-id3d12resource-map).

Mapping happens on the level of particular resources, not entire memory heaps,
and so it is out of scope of this library. Just as the linked documentation says:

- Returned pointer refers to data of particular subresource, not entire memory heap.
- You can map same resource multiple times. It is ref-counted internally.
- Mapping is thread-safe.
- Unmapping is not required before resource destruction.
- Unmapping may not be required before using written data - some heap types on
  some platforms support resources persistently mapped.

When using this library, you can map and use your resources normally without
considering whether they are created as committed resources or placed resources in one large heap.

Example for buffer created and filled in `UPLOAD` heap type:

\code
const UINT64 bufSize = 65536;
const float* bufData = (...);

D3D12_RESOURCE_DESC resourceDesc = {};
resourceDesc.Dimension = D3D12_RESOURCE_DIMENSION_BUFFER;
resourceDesc.Alignment = 0;
resourceDesc.Width = bufSize;
resourceDesc.Height = 1;
resourceDesc.DepthOrArraySize = 1;
resourceDesc.MipLevels = 1;
resourceDesc.Format = DXGI_FORMAT_UNKNOWN;
resourceDesc.SampleDesc.Count = 1;
resourceDesc.SampleDesc.Quality = 0;
resourceDesc.Layout = D3D12_TEXTURE_LAYOUT_ROW_MAJOR;
resourceDesc.Flags = D3D12_RESOURCE_FLAG_NONE;

D3D12MA::ALLOCATION_DESC allocationDesc = {};
allocationDesc.HeapType = D3D12_HEAP_TYPE_UPLOAD;

D3D12Resource* resource;
D3D12MA::Allocation* allocation;
HRESULT hr = allocator->CreateResource(
    &allocationDesc,
    &resourceDesc,
    D3D12_RESOURCE_STATE_GENERIC_READ,
    NULL,
    &allocation,
    IID_PPV_ARGS(&resource));

void* mappedPtr;
hr = resource->Map(0, NULL, &mappedPtr);

memcpy(mappedPtr, bufData, bufSize);

resource->Unmap(0, NULL);
\endcode


\page configuration Configuration

Please check file `D3D12MemAlloc.cpp` lines between "Configuration Begin" and
"Configuration End" to find macros that you can define to change the behavior of
the library, primarily for debugging purposes.

\section custom_memory_allocator Custom CPU memory allocator

If you use custom allocator for CPU memory rather than default C++ operator `new`
and `delete` or `malloc` and `free` functions, you can make this library using
your allocator as well by filling structure D3D12MA::ALLOCATION_CALLBACKS and
passing it as optional member D3D12MA::ALLOCATOR_DESC::pAllocationCallbacks.
Functions pointed there will be used by the library to make any CPU-side
allocations. Example:

\code
#include <malloc.h>

void* CustomAllocate(size_t Size, size_t Alignment, void* pUserData)
{
    void* memory = _aligned_malloc(Size, Alignment);
    // Your extra bookkeeping here...
    return memory;
}

void CustomFree(void* pMemory, void* pUserData)
{
    // Your extra bookkeeping here...
    _aligned_free(pMemory);
}

(...)

D3D12MA::ALLOCATION_CALLBACKS allocationCallbacks = {};
allocationCallbacks.pAllocate = &CustomAllocate;
allocationCallbacks.pFree = &CustomFree;

D3D12MA::ALLOCATOR_DESC allocatorDesc = {};
allocatorDesc.pDevice = device;
allocatorDesc.pAllocationCallbacks = &allocationCallbacks;

D3D12MA::Allocator* allocator;
HRESULT hr = D3D12MA::CreateAllocator(&allocatorDesc, &allocator);
\endcode


\page general_considerations General considerations

\section general_considerations_thread_safety Thread safety

- The library has no global state, so separate D3D12MA::Allocator objects can be used independently.
  In typical applications there should be no need to create multiple such objects though - one per `ID3D12Device` is enough.
- All calls to methods of D3D12MA::Allocator class are safe to be made from multiple
  threads simultaneously because they are synchronized internally when needed.
- When the allocator is created with D3D12MA::ALLOCATOR_FLAG_SINGLETHREADED,
  calls to methods of D3D12MA::Allocator class must be made from a single thread or synchronized by the user.
  Using this flag may improve performance.

\section general_considerations_future_plans Future plans

Features planned for future releases:

Near future: feature parity with [Vulkan Memory Allocator](https://github.com/GPUOpen-LibrariesAndSDKs/VulkanMemoryAllocator/), including:

- Custom memory pools
- Alternative allocation algorithms: linear allocator, buddy allocator
- JSON dump that can be visualized on a picture
- Support for priorities using `ID3D12Device1::SetResidencyPriority`
- Support for "lost" allocations

Later:

- Memory defragmentation
- Query for memory budget using `IDXGIAdapter3::QueryVideoMemoryInfo` and
  sticking to this budget with allocations
- Support for resource aliasing (overlap)
- Support for multi-GPU (multi-adapter)

\section general_considerations_features_not_supported Features not supported

Features deliberately excluded from the scope of this library:

- Descriptor allocation. Although also called "heaps", objects that represent
  descriptors are separate part of the D3D12 API from buffers and textures.
- Support for `D3D12_HEAP_TYPE_CUSTOM`. Only the default heap types are supported:
  `D3D12_HEAP_TYPE_UPLOAD`, `D3D12_HEAP_TYPE_DEFAULT`, `D3D12_HEAP_TYPE_READBACK`.
- Support for reserved (tiled) resources. We don't recommend using them.
- Support for `ID3D12Device::Evict` and `MakeResident`. We don't recommend using them.

*/

#include <d3d12.h>

/// \cond INTERNAL

#define D3D12MA_CLASS_NO_COPY(className) \
    private: \
        className(const className&) = delete; \
        className(className&&) = delete; \
        className& operator=(const className&) = delete; \
        className& operator=(className&&) = delete;

// To be used with MAKE_HRESULT to define custom error codes.
#define FACILITY_D3D12MA 3542

/// \endcond

namespace D3D12MA
{

/// \cond INTERNAL
class AllocatorPimpl;
class NormalBlock;
class BlockVector;
class AliasingBlock;
/// \endcond

/// Pointer to custom callback function that allocates CPU memory.
typedef void* (*ALLOCATE_FUNC_PTR)(size_t Size, size_t Alignment, void* pUserData);
/**
\brief Pointer to custom callback function that deallocates CPU memory.

`pMemory = null` should be accepted and ignored.
*/
typedef void (*FREE_FUNC_PTR)(void* pMemory, void* pUserData);

/// Custom callbacks to CPU memory allocation functions.
struct ALLOCATION_CALLBACKS
{
    /// %Allocation function.
    ALLOCATE_FUNC_PTR pAllocate;
    /// Dellocation function.
    FREE_FUNC_PTR pFree;
    /// Custom data that will be passed to allocation and deallocation functions as `pUserData` parameter.
    void* pUserData;
};

/// \brief Bit flags to be used with ALLOCATION_DESC::Flags.
typedef enum ALLOCATION_FLAGS
{
    /// Zero
    ALLOCATION_FLAG_NONE = 0,

    /**
    Set this flag if the allocation should have its own dedicated memory allocation (committed resource with implicit heap).
    
    Use it for special, big resources, like fullscreen textures used as render targets.
    */
    ALLOCATION_FLAG_COMMITTED = 0x1,

    /**
    Set this flag to only try to allocate from existing memory heaps and never create new such heap.

    If new allocation cannot be placed in any of the existing heaps, allocation
    fails with `E_OUTOFMEMORY` error.

    You should not use #ALLOCATION_FLAG_COMMITTED and
    #ALLOCATION_FLAG_NEVER_ALLOCATE at the same time. It makes no sense.
    */
    ALLOCATION_FLAG_NEVER_ALLOCATE = 0x2,
} ALLOCATION_FLAGS;

/// \brief Parameters of created Allocation object. To be used with Allocator::CreateResource.
struct ALLOCATION_DESC
{
    /// Flags.
    ALLOCATION_FLAGS Flags;
    /** \brief The type of memory heap where the new allocation should be placed.

    It must be one of: `D3D12_HEAP_TYPE_DEFAULT`, `D3D12_HEAP_TYPE_UPLOAD`, `D3D12_HEAP_TYPE_READBACK`.
    */
    D3D12_HEAP_TYPE HeapType;
};

/** \brief Represents single memory allocation.

It may be either implicit memory heap dedicated to a single resource or a
specific region of a bigger heap plus unique offset.

To create such object, fill structure D3D12MA::ALLOCATION_DESC and call function
Allocator::CreateResource.

The object remembers size and some other information.
To retrieve this information, use methods of this class.

The object also remembers `ID3D12Resource` and "owns" a reference to it,
so it calls `Release()` on the resource when destroyed.
*/
class Allocation
{
public:
    /** \brief Deletes this object.

    This function must be used instead of destructor, which is private.
    There is no reference counting involved.
    */
    void Release();

    /** \brief Returns offset in bytes from the start of memory heap.

    If the Allocation represents committed resource with implicit heap, returns 0.
    */
    UINT64 GetOffset() const;

    /** \brief Returns size in bytes of the resource.

    Works also with committed resources.
    */
    UINT64 GetSize() const { return m_Size; }

    /** \brief Returns D3D12 resource associated with this object.

    Calling this method doesn't increment resource's reference counter.
    */
    ID3D12Resource* GetResource() const { return m_Resource; }

    /** \brief Returns memory heap that the resource is created in.

    If the Allocation represents committed resource with implicit heap, returns NULL.
    */
    ID3D12Heap* GetHeap() const;

    /** \brief Associates a name with the allocation object. This name is for use in debug diagnostics and tools.

    Internal copy of the string is made, so the memory pointed by the argument can be
    changed of freed immediately after this call.

    `Name` can be null.
    */
    void SetName(LPCWSTR Name);

    /** \brief Returns the name associated with the allocation object.

    Returned string points to an internal copy.

    If no name was associated with the allocation, returns null.
    */
    LPCWSTR GetName() const { return m_Name; }

private:
    friend class AllocatorPimpl;
    friend class BlockVector;
    friend class AliasingBlock;
    template<typename T> friend void D3D12MA_DELETE(const ALLOCATION_CALLBACKS&, T*);

    AllocatorPimpl* m_Allocator;
    enum Type
    {
        TYPE_COMMITTED,
        TYPE_PLACED,
        TYPE_ALIASING,
        TYPE_COUNT
    } m_Type;
    UINT64 m_Size;
    ID3D12Resource* m_Resource;
    wchar_t* m_Name;

    union
    {
        struct
        {
            D3D12_HEAP_TYPE heapType;
        } m_Committed;

        struct
        {
            UINT64 offset;
            NormalBlock* block;
        } m_Placed;

        struct
        {
            UINT64 offset;
            AliasingBlock* block;
        } m_Aliasing;
    };

    Allocation();
    ~Allocation();
    void InitCommitted(AllocatorPimpl* allocator, UINT64 size, D3D12_HEAP_TYPE heapType);
    void InitPlaced(AllocatorPimpl* allocator, UINT64 size, UINT64 offset, UINT64 alignment, NormalBlock* block);
    void InitAliasing(AllocatorPimpl* allocator, UINT64 size, UINT64 offset, UINT64 alignment, AliasingBlock* block);
    void SetResource(ID3D12Resource* resource);
    void FreeName();

    D3D12MA_CLASS_NO_COPY(Allocation)
};

/// \brief Bit flags to be used with ALLOCATOR_DESC::Flags.
typedef enum ALLOCATOR_FLAGS
{
    /// Zero
    ALLOCATOR_FLAG_NONE = 0,

    /**
    Allocator and all objects created from it will not be synchronized internally,
    so you must guarantee they are used from only one thread at a time or
    synchronized by you.

    Using this flag may increase performance because internal mutexes are not used.
    */
    ALLOCATOR_FLAG_SINGLETHREADED = 0x1,
} ALLOCATOR_FLAGS;

/// \brief Parameters of created Allocator object. To be used with CreateAllocator().
struct ALLOCATOR_DESC
{
    /// Flags.
    ALLOCATOR_FLAGS Flags;
    
    /// Direct3D device object that the allocator should be attached to.
    ID3D12Device* pDevice;
    
    /** \brief Preferred size of a single `ID3D12Heap` block to be allocated.
    
    Set to 0 to use default, which is currently 256 MiB.
    */
    UINT64 PreferredBlockSize;
    
    /** \brief Custom CPU memory allocation callbacks. Optional.

    Optional, can be null. When specified, will be used for all CPU-side memory allocations.
    */
    const ALLOCATION_CALLBACKS* pAllocationCallbacks;
};

/**
\brief Number of D3D12 memory heap types supported.
*/
const UINT HEAP_TYPE_COUNT = 3;

/**
\brief Calculated statistics of memory usage in entire allocator.
*/
struct StatInfo
{
    /// Number of memory blocks (heaps) allocated.
    UINT BlockCount;
    /// Number of D3D12MA::Allocation objects allocated.
    UINT AllocationCount;
    /// Number of free ranges of memory between allocations.
    UINT UnusedRangeCount;
    /// Total number of bytes occupied by all allocations.
    UINT64 UsedBytes;
    /// Total number of bytes occupied by unused ranges.
    UINT64 UnusedBytes;
    UINT64 AllocationSizeMin;
    UINT64 AllocationSizeAvg;
    UINT64 AllocationSizeMax;
    UINT64 UnusedRangeSizeMin;
    UINT64 UnusedRangeSizeAvg;
    UINT64 UnusedRangeSizeMax;
};

/**
\brief General statistics from the current state of the allocator.
*/
struct Stats
{
    /// Total statistics from all heap types.
    StatInfo Total;
    /**
    One StatInfo for each type of heap located at the following indices:
    0 - DEFAULT, 1 - UPLOAD, 2 - READBACK.
    */
    StatInfo HeapType[HEAP_TYPE_COUNT];
};

/**
\brief Interference between two resources created using D3D12::Allocator::CreateAliasingResources.

It means two resources specified may be used at the same time, so they cannot alias each other in memory.
Both members are indices to the arrays passed/retrieved as parameters to D3D12::Allocator::CreateAliasingResources.
 */
struct ResourceInterference
{
    UINT ResourceIndex1;
    UINT ResourceIndex2;
};

/** \brief Statistics of aliasing resources returned by D3D12MA::Allocator::CreateAliasingResources.

Alising successfully saving memory can be observed when `UsedBytes` < `SumSizeInBytes`.
*/
struct AliasingStats
{
    /// Sum of sizes of all new resources.
    UINT64 SumSizeInBytes;
    /// Total number of bytes occupied by new allocations.
    UINT64 UsedBytes;
};

/**
\brief Represents main object of this library initialized for particular `ID3D12Device`.

Fill structure D3D12MA::ALLOCATOR_DESC and call function CreateAllocator() to create it.
Call method Allocator::Release to destroy it.

It is recommended to create just one object of this type per `ID3D12Device` object,
right after Direct3D 12 is initialized and keep it alive until before Direct3D device is destroyed.
*/
class Allocator
{
public:
    /** \brief Deletes this object.
    
    This function must be used instead of destructor, which is private.
    There is no reference counting involved.
    */
    void Release();
    
    /// Returns cached options retrieved from D3D12 device.
    const D3D12_FEATURE_DATA_D3D12_OPTIONS& GetD3D12Options() const;

    /** \brief Allocates memory and creates a D3D12 resource (buffer or texture). This is the main allocation function.

    The function is similar to `ID3D12Device::CreateCommittedResource`, but it may
    really call `ID3D12Device::CreatePlacedResource` to assign part of a larger,
    existing memory heap to the new resource, which is the main purpose of this
    whole library.

    If `ppvResource` is null, you receive only `ppAllocation` object from this function.
    It holds pointer to `ID3D12Resource` that can be queried using function D3D12::Allocation::GetResource().
    Reference count of the resource object is 1.
    It is automatically destroyed when you destroy the allocation object.

    If 'ppvResource` is not null, you receive pointer to the resource next to allocation object.
    Reference count of the resource object is then 2, so you need to manually `Release` it
    along with the allocation.

    \param pAllocDesc   Parameters of the allocation.
    \param pResourceDesc   Description of created resource.
    \param InitialResourceState   Initial resource state.
    \param pOptimizedClearValue   Optional. Either null or optimized clear value.
    \param[out] ppAllocation   Filled with pointer to new allocation object created.
    \param riidResource   IID of a resource to be created. Must be `__uuidof(ID3D12Resource)`.
    \param[out] ppvResource   Optional. If not null, filled with pointer to new resouce created.
    */
    HRESULT CreateResource(
        const ALLOCATION_DESC* pAllocDesc,
        const D3D12_RESOURCE_DESC* pResourceDesc,
        D3D12_RESOURCE_STATES InitialResourceState,
        const D3D12_CLEAR_VALUE *pOptimizedClearValue,
        Allocation** ppAllocation,
        REFIID riidResource,
        void** ppvResource);

    /** \brief Retrieves statistics from the current state of the allocator.
    */
    void CalculateStats(Stats* pStats);

<<<<<<< HEAD
    /** \brief Creates a number of resources at once that can alias each other in memory.

    Interferences specify pairs of resources that CANNOT alias each other because they
    may be used at the same time. If `NumInterferences` is 0, all created resources can
    be placed in the same region of memory.

    Created resources can be released any time and in any order. There is no possibility
    to create new resources later that would alias with existing ones. They all need to
    be created with a single call to this function.

    The algorithm for for resource placement is pretty simple. It doesn't try
    to figure out optimal layout of created resources out of all possibilities. If you are
    not happy with their placement, try to change their order in the input arrays.

    If `ppvResources` is null, you receive only `ppAllocations` objects from this function.
    They hold pointers to `ID3D12Resource` that can be queried using function D3D12::Allocation::GetResource().
    Reference count of the resource objects is 1.
    They are automatically destroyed when you destroy the allocation object.

    If 'ppvResources` is not null, you receive pointers to the resources next to allocation objects.
    Reference count of the resource objects is then 2, so you need to manually `Release` them
    along with the allocations.

    \param pAllocDesc   Description of allocation, common for all created resources.
    \param NumResources   Number of resources to create.
    \param pResourceDescs   Array of description of created resources. Must have `NumResources` elements.
    \param pInitialResourceStates   Array of initial states of created resources. Must have `NumResources` elements.
    \param ppOptimizedClearValues   Either null or array of optimized clear values for created resources. If not null, must have `NumResources` elements.
    \param NumInterferences   Number of interferences between resources.
    \param pInterferences   Array of interferences between resources. Must have `NumInterferences` elements.
    \param[out] ppAllocations   Pointer to array of pointers to allocations, to be filled by this function. Must have `NumResources` elements.
    \param[out] ppvResources   Optional. Either null or pointer to array of pointers to D3D12 resources, to be filled by this function. Must have `NumResources` elements.
    \param[out] pStats   Optional. Either null or pointer to a structure to be filled with statistics.
    */
    HRESULT CreateAliasingResources(
        const ALLOCATION_DESC* pAllocDesc,
        UINT NumResources,
        const D3D12_RESOURCE_DESC* pResourceDescs,
        const D3D12_RESOURCE_STATES* pInitialResourceStates,
        const D3D12_CLEAR_VALUE* const* ppOptimizedClearValues,
        UINT NumInterferences,
        const ResourceInterference* pInterferences,
        Allocation** ppAllocations,
        void** ppvResources,
        AliasingStats* pStats);

    /** \brief Returns array of aliasing barriers to be issued before use of specific allocations.

    The function can work in two modes:

    - If `pBarriers` is null, `pNumBarriers` is output parameter, filled with number of
      barriers (elements in the output array) needed.
    - If `pBarriers` is not null, it must point to an array. `pNumBarriers` is input-output
      parameter. On input it means capacity of the array. It is set to number of elements
      written.
    
    Returns `S_OK` if some barriers were found, `S_FALSE` if number of barriers to issue is 0.

    All returned barriers are of type `D3D12_RESOURCE_BARRIER_TYPE_ALIASING`.

    It is correct to pass allocations that were not created using D3D12::Allocator::CreateAliasingResources function.
    Such allocations just never generate aliasing barriers.

    \param NumAllocationsAfter   Number of allocations (resources) to be used.
    \param pAllocationsAfter   Array of allocations (resources) to be used. Must have `NumAllocationsAfter` elements.
    \param[in,out] pNumBarriers   Number of barriers to be issued before use of the resources.
    \param[out] pBarriers   Either null or array of barriers to be issed before use of the resources. Filled by the function.
    */
    HRESULT GetAliasingBarriers(
        UINT NumAllocationsAfter,
        Allocation* pAllocationsAfter,
        UINT* pNumBarriers,
        D3D12_RESOURCE_BARRIER* pBarriers);
=======
    /// Builds and returns statistics as a string in JSON format.
    /** @param[out] ppStatsString Must be freed using Allocator::FreeStatsString.
    */
    void BuildStatsString(WCHAR** ppStatsString, BOOL DetailedMap);

    /// Frees memory of a string returned from Allocator::BuildStatsString.
    void FreeStatsString(WCHAR* pStatsString);
>>>>>>> 7d0b4ab2

private:
    friend HRESULT CreateAllocator(const ALLOCATOR_DESC*, Allocator**);
    template<typename T> friend void D3D12MA_DELETE(const ALLOCATION_CALLBACKS&, T*);

    Allocator(const ALLOCATION_CALLBACKS& allocationCallbacks, const ALLOCATOR_DESC& desc);
    ~Allocator();
    
    AllocatorPimpl* m_Pimpl;
    
    D3D12MA_CLASS_NO_COPY(Allocator)
};

/** \brief Creates new main Allocator object and returns it through `ppAllocator`.

You normally only need to call it once and keep a single Allocator object for your `ID3D12Device`.
*/
HRESULT CreateAllocator(const ALLOCATOR_DESC* pDesc, Allocator** ppAllocator);

} // namespace D3D12MA

/// \cond INTERNAL
DEFINE_ENUM_FLAG_OPERATORS(D3D12MA::ALLOCATION_FLAGS);
DEFINE_ENUM_FLAG_OPERATORS(D3D12MA::ALLOCATOR_FLAGS);
/// \endcond
<|MERGE_RESOLUTION|>--- conflicted
+++ resolved
@@ -1,790 +1,788 @@
-//
-// Copyright (c) 2019 Advanced Micro Devices, Inc. All rights reserved.
-//
-// Permission is hereby granted, free of charge, to any person obtaining a copy
-// of this software and associated documentation files (the "Software"), to deal
-// in the Software without restriction, including without limitation the rights
-// to use, copy, modify, merge, publish, distribute, sublicense, and/or sell
-// copies of the Software, and to permit persons to whom the Software is
-// furnished to do so, subject to the following conditions:
-//
-// The above copyright notice and this permission notice shall be included in
-// all copies or substantial portions of the Software.
-//
-// THE SOFTWARE IS PROVIDED "AS IS", WITHOUT WARRANTY OF ANY KIND, EXPRESS OR
-// IMPLIED, INCLUDING BUT NOT LIMITED TO THE WARRANTIES OF MERCHANTABILITY,
-// FITNESS FOR A PARTICULAR PURPOSE AND NONINFRINGEMENT.  IN NO EVENT SHALL THE
-// AUTHORS OR COPYRIGHT HOLDERS BE LIABLE FOR ANY CLAIM, DAMAGES OR OTHER
-// LIABILITY, WHETHER IN AN ACTION OF CONTRACT, TORT OR OTHERWISE, ARISING FROM,
-// OUT OF OR IN CONNECTION WITH THE SOFTWARE OR THE USE OR OTHER DEALINGS IN
-// THE SOFTWARE.
-//
-
-#pragma once
-
-/** \mainpage D3D12 Memory Allocator
-
-<b>Version 1.0.0-development</b> (2019-10-02)
-
-Copyright (c) 2019 Advanced Micro Devices, Inc. All rights reserved. \n
-License: MIT
-
-Documentation of all members: D3D12MemAlloc.h
-
-\section main_table_of_contents Table of contents
-
-- <b>User guide</b>
-    - \subpage quick_start
-        - [Project setup](@ref quick_start_project_setup)
-        - [Creating resources](@ref quick_start_creating_resources)
-        - [Mapping memory](@ref quick_start_mapping_memory)
-- \subpage configuration
-  - [Custom CPU memory allocator](@ref custom_memory_allocator)
-- \subpage general_considerations
-  - [Thread safety](@ref general_considerations_thread_safety)
-  - [Future plans](@ref general_considerations_future_plans)
-  - [Features not supported](@ref general_considerations_features_not_supported)
-		
-\section main_see_also See also
-
-- [Product page on GPUOpen](https://gpuopen.com/gaming-product/d3d12-memory-allocator/)
-- [Source repository on GitHub](https://github.com/GPUOpen-LibrariesAndSDKs/D3D12MemoryAllocator)
-
-
-\page quick_start Quick start
-
-\section quick_start_project_setup Project setup and initialization
-
-This is a small, standalone C++ library. It consists of a pair of 2 files:
-"%D3D12MemAlloc.h" header file with public interface and "D3D12MemAlloc.cpp" with
-internal implementation. The only external dependencies are WinAPI, Direct3D 12,
-and parts of C/C++ standard library (but STL containers, exceptions, or RTTI are
-not used).
-
-The library is developed and tested using Microsoft Visual Studio 2019, but it
-should work with other compilers as well. It is designed for 64-bit code.
-
-To use the library in your project:
-
-(1.) Copy files `D3D12MemAlloc.cpp`, `%D3D12MemAlloc.h` to your project.
-
-(2.) Make `D3D12MemAlloc.cpp` compiling as part of the project, as C++ code.
-
-(3.) Include library header in each CPP file that needs to use the library.
-
-\code
-#include "D3D12MemAlloc.h"
-\endcode
-
-(4.) Right after you created `ID3D12Device`, fill D3D12MA::ALLOCATOR_DESC
-structure and call function D3D12MA::CreateAllocator to create the main
-D3D12MA::Allocator object.
-
-Please note that all symbols of the library are declared inside #D3D12MA namespace.
-
-\code
-ID3D12Device* device = (...)
-
-D3D12MA::ALLOCATOR_DESC allocatorDesc = {};
-allocatorDesc.pDevice = device;
-
-D3D12MA::Allocator* allocator;
-HRESULT hr = D3D12MA::CreateAllocator(&allocatorDesc, &allocator);
-\endcode
-
-(5.) Right before destroying the D3D12 device, destroy the allocator object.
-
-Please note that objects of this library must be destroyed by calling `Release`
-method (despite they are not COM interfaces and no reference counting is involved).
-
-\code
-allocator->Release();
-device->Release();
-\endcode
-
-
-\section quick_start_creating_resources Creating resources
-
-To use the library for creating resources (textures and buffers), call method
-D3D12MA::Allocator::CreateResource in the place where you would previously call
-`ID3D12Device::CreateCommittedResource`.
-
-The function has similar syntax, but it expects structure D3D12MA::ALLOCATION_DESC
-to be passed along with `D3D12_RESOURCE_DESC` and other parameters for created
-resource. This structure describes parameters of the desired memory allocation,
-including choice of `D3D12_HEAP_TYPE`.
-
-The function also returns a new object of type D3D12MA::Allocation, created along
-with usual `ID3D12Resource`. It represents allocated memory and can be queried
-for size, offset, and `ID3D12Heap` if needed.
-
-\code
-D3D12_RESOURCE_DESC resourceDesc = {};
-resourceDesc.Dimension = D3D12_RESOURCE_DIMENSION_TEXTURE2D;
-resourceDesc.Alignment = 0;
-resourceDesc.Width = 1024;
-resourceDesc.Height = 1024;
-resourceDesc.DepthOrArraySize = 1;
-resourceDesc.MipLevels = 1;
-resourceDesc.Format = DXGI_FORMAT_R8G8B8A8_UNORM;
-resourceDesc.SampleDesc.Count = 1;
-resourceDesc.SampleDesc.Quality = 0;
-resourceDesc.Layout = D3D12_TEXTURE_LAYOUT_UNKNOWN;
-resourceDesc.Flags = D3D12_RESOURCE_FLAG_NONE;
-
-D3D12MA::ALLOCATION_DESC allocationDesc = {};
-allocDesc.HeapType = D3D12_HEAP_TYPE_DEFAULT;
-
-D3D12Resource* resource;
-D3D12MA::Allocation* allocation;
-HRESULT hr = allocator->CreateResource(
-    &allocationDesc,
-    &resourceDesc,
-    D3D12_RESOURCE_STATE_COPY_DEST,
-    NULL,
-    &allocation,
-    IID_PPV_ARGS(&resource));
-\endcode
-
-You need to remember both resource and allocation objects and destroy them
-separately when no longer needed.
-
-\code
-allocation->Release();
-resource->Release();
-\endcode
-
-The advantage of using the allocator instead of creating committed resource, and
-the main purpose of this library, is that it can decide to allocate bigger memory
-heap internally using `ID3D12Device::CreateHeap` and place multiple resources in
-it, at different offsets, using `ID3D12Device::CreatePlacedResource`. The library
-manages its own collection of allocated memory blocks (heaps) and remembers which
-parts of them are occupied and which parts are free to be used for new resources.
-
-The library also automatically handles resource heap tier.
-When `D3D12_FEATURE_DATA_D3D12_OPTIONS::ResourceHeapTier` equals `D3D12_RESOURCE_HEAP_TIER_1`,
-resources of 3 types: buffers, textures that are render targets or depth-stencil,
-and other textures must be kept in separate heaps. When `D3D12_RESOURCE_HEAP_TIER_2`,
-they can be kept together. By using this library, you don't need to handle this
-manually.
-
-
-\section quick_start_mapping_memory Mapping memory
-
-The process of getting regular CPU-side pointer to the memory of a resource in
-Direct3D is called "mapping". There are rules and restrictions to this process,
-as described in D3D12 documentation of [ID3D12Resource::Map method](https://docs.microsoft.com/en-us/windows/desktop/api/d3d12/nf-d3d12-id3d12resource-map).
-
-Mapping happens on the level of particular resources, not entire memory heaps,
-and so it is out of scope of this library. Just as the linked documentation says:
-
-- Returned pointer refers to data of particular subresource, not entire memory heap.
-- You can map same resource multiple times. It is ref-counted internally.
-- Mapping is thread-safe.
-- Unmapping is not required before resource destruction.
-- Unmapping may not be required before using written data - some heap types on
-  some platforms support resources persistently mapped.
-
-When using this library, you can map and use your resources normally without
-considering whether they are created as committed resources or placed resources in one large heap.
-
-Example for buffer created and filled in `UPLOAD` heap type:
-
-\code
-const UINT64 bufSize = 65536;
-const float* bufData = (...);
-
-D3D12_RESOURCE_DESC resourceDesc = {};
-resourceDesc.Dimension = D3D12_RESOURCE_DIMENSION_BUFFER;
-resourceDesc.Alignment = 0;
-resourceDesc.Width = bufSize;
-resourceDesc.Height = 1;
-resourceDesc.DepthOrArraySize = 1;
-resourceDesc.MipLevels = 1;
-resourceDesc.Format = DXGI_FORMAT_UNKNOWN;
-resourceDesc.SampleDesc.Count = 1;
-resourceDesc.SampleDesc.Quality = 0;
-resourceDesc.Layout = D3D12_TEXTURE_LAYOUT_ROW_MAJOR;
-resourceDesc.Flags = D3D12_RESOURCE_FLAG_NONE;
-
-D3D12MA::ALLOCATION_DESC allocationDesc = {};
-allocationDesc.HeapType = D3D12_HEAP_TYPE_UPLOAD;
-
-D3D12Resource* resource;
-D3D12MA::Allocation* allocation;
-HRESULT hr = allocator->CreateResource(
-    &allocationDesc,
-    &resourceDesc,
-    D3D12_RESOURCE_STATE_GENERIC_READ,
-    NULL,
-    &allocation,
-    IID_PPV_ARGS(&resource));
-
-void* mappedPtr;
-hr = resource->Map(0, NULL, &mappedPtr);
-
-memcpy(mappedPtr, bufData, bufSize);
-
-resource->Unmap(0, NULL);
-\endcode
-
-
-\page configuration Configuration
-
-Please check file `D3D12MemAlloc.cpp` lines between "Configuration Begin" and
-"Configuration End" to find macros that you can define to change the behavior of
-the library, primarily for debugging purposes.
-
-\section custom_memory_allocator Custom CPU memory allocator
-
-If you use custom allocator for CPU memory rather than default C++ operator `new`
-and `delete` or `malloc` and `free` functions, you can make this library using
-your allocator as well by filling structure D3D12MA::ALLOCATION_CALLBACKS and
-passing it as optional member D3D12MA::ALLOCATOR_DESC::pAllocationCallbacks.
-Functions pointed there will be used by the library to make any CPU-side
-allocations. Example:
-
-\code
-#include <malloc.h>
-
-void* CustomAllocate(size_t Size, size_t Alignment, void* pUserData)
-{
-    void* memory = _aligned_malloc(Size, Alignment);
-    // Your extra bookkeeping here...
-    return memory;
-}
-
-void CustomFree(void* pMemory, void* pUserData)
-{
-    // Your extra bookkeeping here...
-    _aligned_free(pMemory);
-}
-
-(...)
-
-D3D12MA::ALLOCATION_CALLBACKS allocationCallbacks = {};
-allocationCallbacks.pAllocate = &CustomAllocate;
-allocationCallbacks.pFree = &CustomFree;
-
-D3D12MA::ALLOCATOR_DESC allocatorDesc = {};
-allocatorDesc.pDevice = device;
-allocatorDesc.pAllocationCallbacks = &allocationCallbacks;
-
-D3D12MA::Allocator* allocator;
-HRESULT hr = D3D12MA::CreateAllocator(&allocatorDesc, &allocator);
-\endcode
-
-
-\page general_considerations General considerations
-
-\section general_considerations_thread_safety Thread safety
-
-- The library has no global state, so separate D3D12MA::Allocator objects can be used independently.
-  In typical applications there should be no need to create multiple such objects though - one per `ID3D12Device` is enough.
-- All calls to methods of D3D12MA::Allocator class are safe to be made from multiple
-  threads simultaneously because they are synchronized internally when needed.
-- When the allocator is created with D3D12MA::ALLOCATOR_FLAG_SINGLETHREADED,
-  calls to methods of D3D12MA::Allocator class must be made from a single thread or synchronized by the user.
-  Using this flag may improve performance.
-
-\section general_considerations_future_plans Future plans
-
-Features planned for future releases:
-
-Near future: feature parity with [Vulkan Memory Allocator](https://github.com/GPUOpen-LibrariesAndSDKs/VulkanMemoryAllocator/), including:
-
-- Custom memory pools
-- Alternative allocation algorithms: linear allocator, buddy allocator
-- JSON dump that can be visualized on a picture
-- Support for priorities using `ID3D12Device1::SetResidencyPriority`
-- Support for "lost" allocations
-
-Later:
-
-- Memory defragmentation
-- Query for memory budget using `IDXGIAdapter3::QueryVideoMemoryInfo` and
-  sticking to this budget with allocations
-- Support for resource aliasing (overlap)
-- Support for multi-GPU (multi-adapter)
-
-\section general_considerations_features_not_supported Features not supported
-
-Features deliberately excluded from the scope of this library:
-
-- Descriptor allocation. Although also called "heaps", objects that represent
-  descriptors are separate part of the D3D12 API from buffers and textures.
-- Support for `D3D12_HEAP_TYPE_CUSTOM`. Only the default heap types are supported:
-  `D3D12_HEAP_TYPE_UPLOAD`, `D3D12_HEAP_TYPE_DEFAULT`, `D3D12_HEAP_TYPE_READBACK`.
-- Support for reserved (tiled) resources. We don't recommend using them.
-- Support for `ID3D12Device::Evict` and `MakeResident`. We don't recommend using them.
-
-*/
-
-#include <d3d12.h>
-
-/// \cond INTERNAL
-
-#define D3D12MA_CLASS_NO_COPY(className) \
-    private: \
-        className(const className&) = delete; \
-        className(className&&) = delete; \
-        className& operator=(const className&) = delete; \
-        className& operator=(className&&) = delete;
-
-// To be used with MAKE_HRESULT to define custom error codes.
-#define FACILITY_D3D12MA 3542
-
-/// \endcond
-
-namespace D3D12MA
-{
-
-/// \cond INTERNAL
-class AllocatorPimpl;
-class NormalBlock;
-class BlockVector;
-class AliasingBlock;
-/// \endcond
-
-/// Pointer to custom callback function that allocates CPU memory.
-typedef void* (*ALLOCATE_FUNC_PTR)(size_t Size, size_t Alignment, void* pUserData);
-/**
-\brief Pointer to custom callback function that deallocates CPU memory.
-
-`pMemory = null` should be accepted and ignored.
-*/
-typedef void (*FREE_FUNC_PTR)(void* pMemory, void* pUserData);
-
-/// Custom callbacks to CPU memory allocation functions.
-struct ALLOCATION_CALLBACKS
-{
-    /// %Allocation function.
-    ALLOCATE_FUNC_PTR pAllocate;
-    /// Dellocation function.
-    FREE_FUNC_PTR pFree;
-    /// Custom data that will be passed to allocation and deallocation functions as `pUserData` parameter.
-    void* pUserData;
-};
-
-/// \brief Bit flags to be used with ALLOCATION_DESC::Flags.
-typedef enum ALLOCATION_FLAGS
-{
-    /// Zero
-    ALLOCATION_FLAG_NONE = 0,
-
-    /**
-    Set this flag if the allocation should have its own dedicated memory allocation (committed resource with implicit heap).
-    
-    Use it for special, big resources, like fullscreen textures used as render targets.
-    */
-    ALLOCATION_FLAG_COMMITTED = 0x1,
-
-    /**
-    Set this flag to only try to allocate from existing memory heaps and never create new such heap.
-
-    If new allocation cannot be placed in any of the existing heaps, allocation
-    fails with `E_OUTOFMEMORY` error.
-
-    You should not use #ALLOCATION_FLAG_COMMITTED and
-    #ALLOCATION_FLAG_NEVER_ALLOCATE at the same time. It makes no sense.
-    */
-    ALLOCATION_FLAG_NEVER_ALLOCATE = 0x2,
-} ALLOCATION_FLAGS;
-
-/// \brief Parameters of created Allocation object. To be used with Allocator::CreateResource.
-struct ALLOCATION_DESC
-{
-    /// Flags.
-    ALLOCATION_FLAGS Flags;
-    /** \brief The type of memory heap where the new allocation should be placed.
-
-    It must be one of: `D3D12_HEAP_TYPE_DEFAULT`, `D3D12_HEAP_TYPE_UPLOAD`, `D3D12_HEAP_TYPE_READBACK`.
-    */
-    D3D12_HEAP_TYPE HeapType;
-};
-
-/** \brief Represents single memory allocation.
-
-It may be either implicit memory heap dedicated to a single resource or a
-specific region of a bigger heap plus unique offset.
-
-To create such object, fill structure D3D12MA::ALLOCATION_DESC and call function
-Allocator::CreateResource.
-
-The object remembers size and some other information.
-To retrieve this information, use methods of this class.
-
-The object also remembers `ID3D12Resource` and "owns" a reference to it,
-so it calls `Release()` on the resource when destroyed.
-*/
-class Allocation
-{
-public:
-    /** \brief Deletes this object.
-
-    This function must be used instead of destructor, which is private.
-    There is no reference counting involved.
-    */
-    void Release();
-
-    /** \brief Returns offset in bytes from the start of memory heap.
-
-    If the Allocation represents committed resource with implicit heap, returns 0.
-    */
-    UINT64 GetOffset() const;
-
-    /** \brief Returns size in bytes of the resource.
-
-    Works also with committed resources.
-    */
-    UINT64 GetSize() const { return m_Size; }
-
-    /** \brief Returns D3D12 resource associated with this object.
-
-    Calling this method doesn't increment resource's reference counter.
-    */
-    ID3D12Resource* GetResource() const { return m_Resource; }
-
-    /** \brief Returns memory heap that the resource is created in.
-
-    If the Allocation represents committed resource with implicit heap, returns NULL.
-    */
-    ID3D12Heap* GetHeap() const;
-
-    /** \brief Associates a name with the allocation object. This name is for use in debug diagnostics and tools.
-
-    Internal copy of the string is made, so the memory pointed by the argument can be
-    changed of freed immediately after this call.
-
-    `Name` can be null.
-    */
-    void SetName(LPCWSTR Name);
-
-    /** \brief Returns the name associated with the allocation object.
-
-    Returned string points to an internal copy.
-
-    If no name was associated with the allocation, returns null.
-    */
-    LPCWSTR GetName() const { return m_Name; }
-
-private:
-    friend class AllocatorPimpl;
-    friend class BlockVector;
-    friend class AliasingBlock;
-    template<typename T> friend void D3D12MA_DELETE(const ALLOCATION_CALLBACKS&, T*);
-
-    AllocatorPimpl* m_Allocator;
-    enum Type
-    {
-        TYPE_COMMITTED,
-        TYPE_PLACED,
-        TYPE_ALIASING,
-        TYPE_COUNT
-    } m_Type;
-    UINT64 m_Size;
-    ID3D12Resource* m_Resource;
-    wchar_t* m_Name;
-
-    union
-    {
-        struct
-        {
-            D3D12_HEAP_TYPE heapType;
-        } m_Committed;
-
-        struct
-        {
-            UINT64 offset;
-            NormalBlock* block;
-        } m_Placed;
-
-        struct
-        {
-            UINT64 offset;
-            AliasingBlock* block;
-        } m_Aliasing;
-    };
-
-    Allocation();
-    ~Allocation();
-    void InitCommitted(AllocatorPimpl* allocator, UINT64 size, D3D12_HEAP_TYPE heapType);
-    void InitPlaced(AllocatorPimpl* allocator, UINT64 size, UINT64 offset, UINT64 alignment, NormalBlock* block);
-    void InitAliasing(AllocatorPimpl* allocator, UINT64 size, UINT64 offset, UINT64 alignment, AliasingBlock* block);
-    void SetResource(ID3D12Resource* resource);
-    void FreeName();
-
-    D3D12MA_CLASS_NO_COPY(Allocation)
-};
-
-/// \brief Bit flags to be used with ALLOCATOR_DESC::Flags.
-typedef enum ALLOCATOR_FLAGS
-{
-    /// Zero
-    ALLOCATOR_FLAG_NONE = 0,
-
-    /**
-    Allocator and all objects created from it will not be synchronized internally,
-    so you must guarantee they are used from only one thread at a time or
-    synchronized by you.
-
-    Using this flag may increase performance because internal mutexes are not used.
-    */
-    ALLOCATOR_FLAG_SINGLETHREADED = 0x1,
-} ALLOCATOR_FLAGS;
-
-/// \brief Parameters of created Allocator object. To be used with CreateAllocator().
-struct ALLOCATOR_DESC
-{
-    /// Flags.
-    ALLOCATOR_FLAGS Flags;
-    
-    /// Direct3D device object that the allocator should be attached to.
-    ID3D12Device* pDevice;
-    
-    /** \brief Preferred size of a single `ID3D12Heap` block to be allocated.
-    
-    Set to 0 to use default, which is currently 256 MiB.
-    */
-    UINT64 PreferredBlockSize;
-    
-    /** \brief Custom CPU memory allocation callbacks. Optional.
-
-    Optional, can be null. When specified, will be used for all CPU-side memory allocations.
-    */
-    const ALLOCATION_CALLBACKS* pAllocationCallbacks;
-};
-
-/**
-\brief Number of D3D12 memory heap types supported.
-*/
-const UINT HEAP_TYPE_COUNT = 3;
-
-/**
-\brief Calculated statistics of memory usage in entire allocator.
-*/
-struct StatInfo
-{
-    /// Number of memory blocks (heaps) allocated.
-    UINT BlockCount;
-    /// Number of D3D12MA::Allocation objects allocated.
-    UINT AllocationCount;
-    /// Number of free ranges of memory between allocations.
-    UINT UnusedRangeCount;
-    /// Total number of bytes occupied by all allocations.
-    UINT64 UsedBytes;
-    /// Total number of bytes occupied by unused ranges.
-    UINT64 UnusedBytes;
-    UINT64 AllocationSizeMin;
-    UINT64 AllocationSizeAvg;
-    UINT64 AllocationSizeMax;
-    UINT64 UnusedRangeSizeMin;
-    UINT64 UnusedRangeSizeAvg;
-    UINT64 UnusedRangeSizeMax;
-};
-
-/**
-\brief General statistics from the current state of the allocator.
-*/
-struct Stats
-{
-    /// Total statistics from all heap types.
-    StatInfo Total;
-    /**
-    One StatInfo for each type of heap located at the following indices:
-    0 - DEFAULT, 1 - UPLOAD, 2 - READBACK.
-    */
-    StatInfo HeapType[HEAP_TYPE_COUNT];
-};
-
-/**
-\brief Interference between two resources created using D3D12::Allocator::CreateAliasingResources.
-
-It means two resources specified may be used at the same time, so they cannot alias each other in memory.
-Both members are indices to the arrays passed/retrieved as parameters to D3D12::Allocator::CreateAliasingResources.
- */
-struct ResourceInterference
-{
-    UINT ResourceIndex1;
-    UINT ResourceIndex2;
-};
-
-/** \brief Statistics of aliasing resources returned by D3D12MA::Allocator::CreateAliasingResources.
-
-Alising successfully saving memory can be observed when `UsedBytes` < `SumSizeInBytes`.
-*/
-struct AliasingStats
-{
-    /// Sum of sizes of all new resources.
-    UINT64 SumSizeInBytes;
-    /// Total number of bytes occupied by new allocations.
-    UINT64 UsedBytes;
-};
-
-/**
-\brief Represents main object of this library initialized for particular `ID3D12Device`.
-
-Fill structure D3D12MA::ALLOCATOR_DESC and call function CreateAllocator() to create it.
-Call method Allocator::Release to destroy it.
-
-It is recommended to create just one object of this type per `ID3D12Device` object,
-right after Direct3D 12 is initialized and keep it alive until before Direct3D device is destroyed.
-*/
-class Allocator
-{
-public:
-    /** \brief Deletes this object.
-    
-    This function must be used instead of destructor, which is private.
-    There is no reference counting involved.
-    */
-    void Release();
-    
-    /// Returns cached options retrieved from D3D12 device.
-    const D3D12_FEATURE_DATA_D3D12_OPTIONS& GetD3D12Options() const;
-
-    /** \brief Allocates memory and creates a D3D12 resource (buffer or texture). This is the main allocation function.
-
-    The function is similar to `ID3D12Device::CreateCommittedResource`, but it may
-    really call `ID3D12Device::CreatePlacedResource` to assign part of a larger,
-    existing memory heap to the new resource, which is the main purpose of this
-    whole library.
-
-    If `ppvResource` is null, you receive only `ppAllocation` object from this function.
-    It holds pointer to `ID3D12Resource` that can be queried using function D3D12::Allocation::GetResource().
-    Reference count of the resource object is 1.
-    It is automatically destroyed when you destroy the allocation object.
-
-    If 'ppvResource` is not null, you receive pointer to the resource next to allocation object.
-    Reference count of the resource object is then 2, so you need to manually `Release` it
-    along with the allocation.
-
-    \param pAllocDesc   Parameters of the allocation.
-    \param pResourceDesc   Description of created resource.
-    \param InitialResourceState   Initial resource state.
-    \param pOptimizedClearValue   Optional. Either null or optimized clear value.
-    \param[out] ppAllocation   Filled with pointer to new allocation object created.
-    \param riidResource   IID of a resource to be created. Must be `__uuidof(ID3D12Resource)`.
-    \param[out] ppvResource   Optional. If not null, filled with pointer to new resouce created.
-    */
-    HRESULT CreateResource(
-        const ALLOCATION_DESC* pAllocDesc,
-        const D3D12_RESOURCE_DESC* pResourceDesc,
-        D3D12_RESOURCE_STATES InitialResourceState,
-        const D3D12_CLEAR_VALUE *pOptimizedClearValue,
-        Allocation** ppAllocation,
-        REFIID riidResource,
-        void** ppvResource);
-
-    /** \brief Retrieves statistics from the current state of the allocator.
-    */
-    void CalculateStats(Stats* pStats);
-
-<<<<<<< HEAD
-    /** \brief Creates a number of resources at once that can alias each other in memory.
-
-    Interferences specify pairs of resources that CANNOT alias each other because they
-    may be used at the same time. If `NumInterferences` is 0, all created resources can
-    be placed in the same region of memory.
-
-    Created resources can be released any time and in any order. There is no possibility
-    to create new resources later that would alias with existing ones. They all need to
-    be created with a single call to this function.
-
-    The algorithm for for resource placement is pretty simple. It doesn't try
-    to figure out optimal layout of created resources out of all possibilities. If you are
-    not happy with their placement, try to change their order in the input arrays.
-
-    If `ppvResources` is null, you receive only `ppAllocations` objects from this function.
-    They hold pointers to `ID3D12Resource` that can be queried using function D3D12::Allocation::GetResource().
-    Reference count of the resource objects is 1.
-    They are automatically destroyed when you destroy the allocation object.
-
-    If 'ppvResources` is not null, you receive pointers to the resources next to allocation objects.
-    Reference count of the resource objects is then 2, so you need to manually `Release` them
-    along with the allocations.
-
-    \param pAllocDesc   Description of allocation, common for all created resources.
-    \param NumResources   Number of resources to create.
-    \param pResourceDescs   Array of description of created resources. Must have `NumResources` elements.
-    \param pInitialResourceStates   Array of initial states of created resources. Must have `NumResources` elements.
-    \param ppOptimizedClearValues   Either null or array of optimized clear values for created resources. If not null, must have `NumResources` elements.
-    \param NumInterferences   Number of interferences between resources.
-    \param pInterferences   Array of interferences between resources. Must have `NumInterferences` elements.
-    \param[out] ppAllocations   Pointer to array of pointers to allocations, to be filled by this function. Must have `NumResources` elements.
-    \param[out] ppvResources   Optional. Either null or pointer to array of pointers to D3D12 resources, to be filled by this function. Must have `NumResources` elements.
-    \param[out] pStats   Optional. Either null or pointer to a structure to be filled with statistics.
-    */
-    HRESULT CreateAliasingResources(
-        const ALLOCATION_DESC* pAllocDesc,
-        UINT NumResources,
-        const D3D12_RESOURCE_DESC* pResourceDescs,
-        const D3D12_RESOURCE_STATES* pInitialResourceStates,
-        const D3D12_CLEAR_VALUE* const* ppOptimizedClearValues,
-        UINT NumInterferences,
-        const ResourceInterference* pInterferences,
-        Allocation** ppAllocations,
-        void** ppvResources,
-        AliasingStats* pStats);
-
-    /** \brief Returns array of aliasing barriers to be issued before use of specific allocations.
-
-    The function can work in two modes:
-
-    - If `pBarriers` is null, `pNumBarriers` is output parameter, filled with number of
-      barriers (elements in the output array) needed.
-    - If `pBarriers` is not null, it must point to an array. `pNumBarriers` is input-output
-      parameter. On input it means capacity of the array. It is set to number of elements
-      written.
-    
-    Returns `S_OK` if some barriers were found, `S_FALSE` if number of barriers to issue is 0.
-
-    All returned barriers are of type `D3D12_RESOURCE_BARRIER_TYPE_ALIASING`.
-
-    It is correct to pass allocations that were not created using D3D12::Allocator::CreateAliasingResources function.
-    Such allocations just never generate aliasing barriers.
-
-    \param NumAllocationsAfter   Number of allocations (resources) to be used.
-    \param pAllocationsAfter   Array of allocations (resources) to be used. Must have `NumAllocationsAfter` elements.
-    \param[in,out] pNumBarriers   Number of barriers to be issued before use of the resources.
-    \param[out] pBarriers   Either null or array of barriers to be issed before use of the resources. Filled by the function.
-    */
-    HRESULT GetAliasingBarriers(
-        UINT NumAllocationsAfter,
-        Allocation* pAllocationsAfter,
-        UINT* pNumBarriers,
-        D3D12_RESOURCE_BARRIER* pBarriers);
-=======
-    /// Builds and returns statistics as a string in JSON format.
-    /** @param[out] ppStatsString Must be freed using Allocator::FreeStatsString.
-    */
-    void BuildStatsString(WCHAR** ppStatsString, BOOL DetailedMap);
-
-    /// Frees memory of a string returned from Allocator::BuildStatsString.
-    void FreeStatsString(WCHAR* pStatsString);
->>>>>>> 7d0b4ab2
-
-private:
-    friend HRESULT CreateAllocator(const ALLOCATOR_DESC*, Allocator**);
-    template<typename T> friend void D3D12MA_DELETE(const ALLOCATION_CALLBACKS&, T*);
-
-    Allocator(const ALLOCATION_CALLBACKS& allocationCallbacks, const ALLOCATOR_DESC& desc);
-    ~Allocator();
-    
-    AllocatorPimpl* m_Pimpl;
-    
-    D3D12MA_CLASS_NO_COPY(Allocator)
-};
-
-/** \brief Creates new main Allocator object and returns it through `ppAllocator`.
-
-You normally only need to call it once and keep a single Allocator object for your `ID3D12Device`.
-*/
-HRESULT CreateAllocator(const ALLOCATOR_DESC* pDesc, Allocator** ppAllocator);
-
-} // namespace D3D12MA
-
-/// \cond INTERNAL
-DEFINE_ENUM_FLAG_OPERATORS(D3D12MA::ALLOCATION_FLAGS);
-DEFINE_ENUM_FLAG_OPERATORS(D3D12MA::ALLOCATOR_FLAGS);
-/// \endcond
+//
+// Copyright (c) 2019 Advanced Micro Devices, Inc. All rights reserved.
+//
+// Permission is hereby granted, free of charge, to any person obtaining a copy
+// of this software and associated documentation files (the "Software"), to deal
+// in the Software without restriction, including without limitation the rights
+// to use, copy, modify, merge, publish, distribute, sublicense, and/or sell
+// copies of the Software, and to permit persons to whom the Software is
+// furnished to do so, subject to the following conditions:
+//
+// The above copyright notice and this permission notice shall be included in
+// all copies or substantial portions of the Software.
+//
+// THE SOFTWARE IS PROVIDED "AS IS", WITHOUT WARRANTY OF ANY KIND, EXPRESS OR
+// IMPLIED, INCLUDING BUT NOT LIMITED TO THE WARRANTIES OF MERCHANTABILITY,
+// FITNESS FOR A PARTICULAR PURPOSE AND NONINFRINGEMENT.  IN NO EVENT SHALL THE
+// AUTHORS OR COPYRIGHT HOLDERS BE LIABLE FOR ANY CLAIM, DAMAGES OR OTHER
+// LIABILITY, WHETHER IN AN ACTION OF CONTRACT, TORT OR OTHERWISE, ARISING FROM,
+// OUT OF OR IN CONNECTION WITH THE SOFTWARE OR THE USE OR OTHER DEALINGS IN
+// THE SOFTWARE.
+//
+
+#pragma once
+
+/** \mainpage D3D12 Memory Allocator
+
+<b>Version 1.0.0-development</b> (2019-10-02)
+
+Copyright (c) 2019 Advanced Micro Devices, Inc. All rights reserved. \n
+License: MIT
+
+Documentation of all members: D3D12MemAlloc.h
+
+\section main_table_of_contents Table of contents
+
+- <b>User guide</b>
+    - \subpage quick_start
+        - [Project setup](@ref quick_start_project_setup)
+        - [Creating resources](@ref quick_start_creating_resources)
+        - [Mapping memory](@ref quick_start_mapping_memory)
+- \subpage configuration
+  - [Custom CPU memory allocator](@ref custom_memory_allocator)
+- \subpage general_considerations
+  - [Thread safety](@ref general_considerations_thread_safety)
+  - [Future plans](@ref general_considerations_future_plans)
+  - [Features not supported](@ref general_considerations_features_not_supported)
+		
+\section main_see_also See also
+
+- [Product page on GPUOpen](https://gpuopen.com/gaming-product/d3d12-memory-allocator/)
+- [Source repository on GitHub](https://github.com/GPUOpen-LibrariesAndSDKs/D3D12MemoryAllocator)
+
+
+\page quick_start Quick start
+
+\section quick_start_project_setup Project setup and initialization
+
+This is a small, standalone C++ library. It consists of a pair of 2 files:
+"%D3D12MemAlloc.h" header file with public interface and "D3D12MemAlloc.cpp" with
+internal implementation. The only external dependencies are WinAPI, Direct3D 12,
+and parts of C/C++ standard library (but STL containers, exceptions, or RTTI are
+not used).
+
+The library is developed and tested using Microsoft Visual Studio 2019, but it
+should work with other compilers as well. It is designed for 64-bit code.
+
+To use the library in your project:
+
+(1.) Copy files `D3D12MemAlloc.cpp`, `%D3D12MemAlloc.h` to your project.
+
+(2.) Make `D3D12MemAlloc.cpp` compiling as part of the project, as C++ code.
+
+(3.) Include library header in each CPP file that needs to use the library.
+
+\code
+#include "D3D12MemAlloc.h"
+\endcode
+
+(4.) Right after you created `ID3D12Device`, fill D3D12MA::ALLOCATOR_DESC
+structure and call function D3D12MA::CreateAllocator to create the main
+D3D12MA::Allocator object.
+
+Please note that all symbols of the library are declared inside #D3D12MA namespace.
+
+\code
+ID3D12Device* device = (...)
+
+D3D12MA::ALLOCATOR_DESC allocatorDesc = {};
+allocatorDesc.pDevice = device;
+
+D3D12MA::Allocator* allocator;
+HRESULT hr = D3D12MA::CreateAllocator(&allocatorDesc, &allocator);
+\endcode
+
+(5.) Right before destroying the D3D12 device, destroy the allocator object.
+
+Please note that objects of this library must be destroyed by calling `Release`
+method (despite they are not COM interfaces and no reference counting is involved).
+
+\code
+allocator->Release();
+device->Release();
+\endcode
+
+
+\section quick_start_creating_resources Creating resources
+
+To use the library for creating resources (textures and buffers), call method
+D3D12MA::Allocator::CreateResource in the place where you would previously call
+`ID3D12Device::CreateCommittedResource`.
+
+The function has similar syntax, but it expects structure D3D12MA::ALLOCATION_DESC
+to be passed along with `D3D12_RESOURCE_DESC` and other parameters for created
+resource. This structure describes parameters of the desired memory allocation,
+including choice of `D3D12_HEAP_TYPE`.
+
+The function also returns a new object of type D3D12MA::Allocation, created along
+with usual `ID3D12Resource`. It represents allocated memory and can be queried
+for size, offset, and `ID3D12Heap` if needed.
+
+\code
+D3D12_RESOURCE_DESC resourceDesc = {};
+resourceDesc.Dimension = D3D12_RESOURCE_DIMENSION_TEXTURE2D;
+resourceDesc.Alignment = 0;
+resourceDesc.Width = 1024;
+resourceDesc.Height = 1024;
+resourceDesc.DepthOrArraySize = 1;
+resourceDesc.MipLevels = 1;
+resourceDesc.Format = DXGI_FORMAT_R8G8B8A8_UNORM;
+resourceDesc.SampleDesc.Count = 1;
+resourceDesc.SampleDesc.Quality = 0;
+resourceDesc.Layout = D3D12_TEXTURE_LAYOUT_UNKNOWN;
+resourceDesc.Flags = D3D12_RESOURCE_FLAG_NONE;
+
+D3D12MA::ALLOCATION_DESC allocationDesc = {};
+allocDesc.HeapType = D3D12_HEAP_TYPE_DEFAULT;
+
+D3D12Resource* resource;
+D3D12MA::Allocation* allocation;
+HRESULT hr = allocator->CreateResource(
+    &allocationDesc,
+    &resourceDesc,
+    D3D12_RESOURCE_STATE_COPY_DEST,
+    NULL,
+    &allocation,
+    IID_PPV_ARGS(&resource));
+\endcode
+
+You need to remember both resource and allocation objects and destroy them
+separately when no longer needed.
+
+\code
+allocation->Release();
+resource->Release();
+\endcode
+
+The advantage of using the allocator instead of creating committed resource, and
+the main purpose of this library, is that it can decide to allocate bigger memory
+heap internally using `ID3D12Device::CreateHeap` and place multiple resources in
+it, at different offsets, using `ID3D12Device::CreatePlacedResource`. The library
+manages its own collection of allocated memory blocks (heaps) and remembers which
+parts of them are occupied and which parts are free to be used for new resources.
+
+The library also automatically handles resource heap tier.
+When `D3D12_FEATURE_DATA_D3D12_OPTIONS::ResourceHeapTier` equals `D3D12_RESOURCE_HEAP_TIER_1`,
+resources of 3 types: buffers, textures that are render targets or depth-stencil,
+and other textures must be kept in separate heaps. When `D3D12_RESOURCE_HEAP_TIER_2`,
+they can be kept together. By using this library, you don't need to handle this
+manually.
+
+
+\section quick_start_mapping_memory Mapping memory
+
+The process of getting regular CPU-side pointer to the memory of a resource in
+Direct3D is called "mapping". There are rules and restrictions to this process,
+as described in D3D12 documentation of [ID3D12Resource::Map method](https://docs.microsoft.com/en-us/windows/desktop/api/d3d12/nf-d3d12-id3d12resource-map).
+
+Mapping happens on the level of particular resources, not entire memory heaps,
+and so it is out of scope of this library. Just as the linked documentation says:
+
+- Returned pointer refers to data of particular subresource, not entire memory heap.
+- You can map same resource multiple times. It is ref-counted internally.
+- Mapping is thread-safe.
+- Unmapping is not required before resource destruction.
+- Unmapping may not be required before using written data - some heap types on
+  some platforms support resources persistently mapped.
+
+When using this library, you can map and use your resources normally without
+considering whether they are created as committed resources or placed resources in one large heap.
+
+Example for buffer created and filled in `UPLOAD` heap type:
+
+\code
+const UINT64 bufSize = 65536;
+const float* bufData = (...);
+
+D3D12_RESOURCE_DESC resourceDesc = {};
+resourceDesc.Dimension = D3D12_RESOURCE_DIMENSION_BUFFER;
+resourceDesc.Alignment = 0;
+resourceDesc.Width = bufSize;
+resourceDesc.Height = 1;
+resourceDesc.DepthOrArraySize = 1;
+resourceDesc.MipLevels = 1;
+resourceDesc.Format = DXGI_FORMAT_UNKNOWN;
+resourceDesc.SampleDesc.Count = 1;
+resourceDesc.SampleDesc.Quality = 0;
+resourceDesc.Layout = D3D12_TEXTURE_LAYOUT_ROW_MAJOR;
+resourceDesc.Flags = D3D12_RESOURCE_FLAG_NONE;
+
+D3D12MA::ALLOCATION_DESC allocationDesc = {};
+allocationDesc.HeapType = D3D12_HEAP_TYPE_UPLOAD;
+
+D3D12Resource* resource;
+D3D12MA::Allocation* allocation;
+HRESULT hr = allocator->CreateResource(
+    &allocationDesc,
+    &resourceDesc,
+    D3D12_RESOURCE_STATE_GENERIC_READ,
+    NULL,
+    &allocation,
+    IID_PPV_ARGS(&resource));
+
+void* mappedPtr;
+hr = resource->Map(0, NULL, &mappedPtr);
+
+memcpy(mappedPtr, bufData, bufSize);
+
+resource->Unmap(0, NULL);
+\endcode
+
+
+\page configuration Configuration
+
+Please check file `D3D12MemAlloc.cpp` lines between "Configuration Begin" and
+"Configuration End" to find macros that you can define to change the behavior of
+the library, primarily for debugging purposes.
+
+\section custom_memory_allocator Custom CPU memory allocator
+
+If you use custom allocator for CPU memory rather than default C++ operator `new`
+and `delete` or `malloc` and `free` functions, you can make this library using
+your allocator as well by filling structure D3D12MA::ALLOCATION_CALLBACKS and
+passing it as optional member D3D12MA::ALLOCATOR_DESC::pAllocationCallbacks.
+Functions pointed there will be used by the library to make any CPU-side
+allocations. Example:
+
+\code
+#include <malloc.h>
+
+void* CustomAllocate(size_t Size, size_t Alignment, void* pUserData)
+{
+    void* memory = _aligned_malloc(Size, Alignment);
+    // Your extra bookkeeping here...
+    return memory;
+}
+
+void CustomFree(void* pMemory, void* pUserData)
+{
+    // Your extra bookkeeping here...
+    _aligned_free(pMemory);
+}
+
+(...)
+
+D3D12MA::ALLOCATION_CALLBACKS allocationCallbacks = {};
+allocationCallbacks.pAllocate = &CustomAllocate;
+allocationCallbacks.pFree = &CustomFree;
+
+D3D12MA::ALLOCATOR_DESC allocatorDesc = {};
+allocatorDesc.pDevice = device;
+allocatorDesc.pAllocationCallbacks = &allocationCallbacks;
+
+D3D12MA::Allocator* allocator;
+HRESULT hr = D3D12MA::CreateAllocator(&allocatorDesc, &allocator);
+\endcode
+
+
+\page general_considerations General considerations
+
+\section general_considerations_thread_safety Thread safety
+
+- The library has no global state, so separate D3D12MA::Allocator objects can be used independently.
+  In typical applications there should be no need to create multiple such objects though - one per `ID3D12Device` is enough.
+- All calls to methods of D3D12MA::Allocator class are safe to be made from multiple
+  threads simultaneously because they are synchronized internally when needed.
+- When the allocator is created with D3D12MA::ALLOCATOR_FLAG_SINGLETHREADED,
+  calls to methods of D3D12MA::Allocator class must be made from a single thread or synchronized by the user.
+  Using this flag may improve performance.
+
+\section general_considerations_future_plans Future plans
+
+Features planned for future releases:
+
+Near future: feature parity with [Vulkan Memory Allocator](https://github.com/GPUOpen-LibrariesAndSDKs/VulkanMemoryAllocator/), including:
+
+- Custom memory pools
+- Alternative allocation algorithms: linear allocator, buddy allocator
+- JSON dump that can be visualized on a picture
+- Support for priorities using `ID3D12Device1::SetResidencyPriority`
+- Support for "lost" allocations
+
+Later:
+
+- Memory defragmentation
+- Query for memory budget using `IDXGIAdapter3::QueryVideoMemoryInfo` and
+  sticking to this budget with allocations
+- Support for resource aliasing (overlap)
+- Support for multi-GPU (multi-adapter)
+
+\section general_considerations_features_not_supported Features not supported
+
+Features deliberately excluded from the scope of this library:
+
+- Descriptor allocation. Although also called "heaps", objects that represent
+  descriptors are separate part of the D3D12 API from buffers and textures.
+- Support for `D3D12_HEAP_TYPE_CUSTOM`. Only the default heap types are supported:
+  `D3D12_HEAP_TYPE_UPLOAD`, `D3D12_HEAP_TYPE_DEFAULT`, `D3D12_HEAP_TYPE_READBACK`.
+- Support for reserved (tiled) resources. We don't recommend using them.
+- Support for `ID3D12Device::Evict` and `MakeResident`. We don't recommend using them.
+
+*/
+
+#include <d3d12.h>
+
+/// \cond INTERNAL
+
+#define D3D12MA_CLASS_NO_COPY(className) \
+    private: \
+        className(const className&) = delete; \
+        className(className&&) = delete; \
+        className& operator=(const className&) = delete; \
+        className& operator=(className&&) = delete;
+
+// To be used with MAKE_HRESULT to define custom error codes.
+#define FACILITY_D3D12MA 3542
+
+/// \endcond
+
+namespace D3D12MA
+{
+
+/// \cond INTERNAL
+class AllocatorPimpl;
+class NormalBlock;
+class BlockVector;
+class AliasingBlock;
+/// \endcond
+
+/// Pointer to custom callback function that allocates CPU memory.
+typedef void* (*ALLOCATE_FUNC_PTR)(size_t Size, size_t Alignment, void* pUserData);
+/**
+\brief Pointer to custom callback function that deallocates CPU memory.
+
+`pMemory = null` should be accepted and ignored.
+*/
+typedef void (*FREE_FUNC_PTR)(void* pMemory, void* pUserData);
+
+/// Custom callbacks to CPU memory allocation functions.
+struct ALLOCATION_CALLBACKS
+{
+    /// %Allocation function.
+    ALLOCATE_FUNC_PTR pAllocate;
+    /// Dellocation function.
+    FREE_FUNC_PTR pFree;
+    /// Custom data that will be passed to allocation and deallocation functions as `pUserData` parameter.
+    void* pUserData;
+};
+
+/// \brief Bit flags to be used with ALLOCATION_DESC::Flags.
+typedef enum ALLOCATION_FLAGS
+{
+    /// Zero
+    ALLOCATION_FLAG_NONE = 0,
+
+    /**
+    Set this flag if the allocation should have its own dedicated memory allocation (committed resource with implicit heap).
+    
+    Use it for special, big resources, like fullscreen textures used as render targets.
+    */
+    ALLOCATION_FLAG_COMMITTED = 0x1,
+
+    /**
+    Set this flag to only try to allocate from existing memory heaps and never create new such heap.
+
+    If new allocation cannot be placed in any of the existing heaps, allocation
+    fails with `E_OUTOFMEMORY` error.
+
+    You should not use #ALLOCATION_FLAG_COMMITTED and
+    #ALLOCATION_FLAG_NEVER_ALLOCATE at the same time. It makes no sense.
+    */
+    ALLOCATION_FLAG_NEVER_ALLOCATE = 0x2,
+} ALLOCATION_FLAGS;
+
+/// \brief Parameters of created Allocation object. To be used with Allocator::CreateResource.
+struct ALLOCATION_DESC
+{
+    /// Flags.
+    ALLOCATION_FLAGS Flags;
+    /** \brief The type of memory heap where the new allocation should be placed.
+
+    It must be one of: `D3D12_HEAP_TYPE_DEFAULT`, `D3D12_HEAP_TYPE_UPLOAD`, `D3D12_HEAP_TYPE_READBACK`.
+    */
+    D3D12_HEAP_TYPE HeapType;
+};
+
+/** \brief Represents single memory allocation.
+
+It may be either implicit memory heap dedicated to a single resource or a
+specific region of a bigger heap plus unique offset.
+
+To create such object, fill structure D3D12MA::ALLOCATION_DESC and call function
+Allocator::CreateResource.
+
+The object remembers size and some other information.
+To retrieve this information, use methods of this class.
+
+The object also remembers `ID3D12Resource` and "owns" a reference to it,
+so it calls `Release()` on the resource when destroyed.
+*/
+class Allocation
+{
+public:
+    /** \brief Deletes this object.
+
+    This function must be used instead of destructor, which is private.
+    There is no reference counting involved.
+    */
+    void Release();
+
+    /** \brief Returns offset in bytes from the start of memory heap.
+
+    If the Allocation represents committed resource with implicit heap, returns 0.
+    */
+    UINT64 GetOffset() const;
+
+    /** \brief Returns size in bytes of the resource.
+
+    Works also with committed resources.
+    */
+    UINT64 GetSize() const { return m_Size; }
+
+    /** \brief Returns D3D12 resource associated with this object.
+
+    Calling this method doesn't increment resource's reference counter.
+    */
+    ID3D12Resource* GetResource() const { return m_Resource; }
+
+    /** \brief Returns memory heap that the resource is created in.
+
+    If the Allocation represents committed resource with implicit heap, returns NULL.
+    */
+    ID3D12Heap* GetHeap() const;
+
+    /** \brief Associates a name with the allocation object. This name is for use in debug diagnostics and tools.
+
+    Internal copy of the string is made, so the memory pointed by the argument can be
+    changed of freed immediately after this call.
+
+    `Name` can be null.
+    */
+    void SetName(LPCWSTR Name);
+
+    /** \brief Returns the name associated with the allocation object.
+
+    Returned string points to an internal copy.
+
+    If no name was associated with the allocation, returns null.
+    */
+    LPCWSTR GetName() const { return m_Name; }
+
+private:
+    friend class AllocatorPimpl;
+    friend class BlockVector;
+    friend class AliasingBlock;
+    template<typename T> friend void D3D12MA_DELETE(const ALLOCATION_CALLBACKS&, T*);
+
+    AllocatorPimpl* m_Allocator;
+    enum Type
+    {
+        TYPE_COMMITTED,
+        TYPE_PLACED,
+        TYPE_ALIASING,
+        TYPE_COUNT
+    } m_Type;
+    UINT64 m_Size;
+    ID3D12Resource* m_Resource;
+    wchar_t* m_Name;
+
+    union
+    {
+        struct
+        {
+            D3D12_HEAP_TYPE heapType;
+        } m_Committed;
+
+        struct
+        {
+            UINT64 offset;
+            NormalBlock* block;
+        } m_Placed;
+
+        struct
+        {
+            UINT64 offset;
+            AliasingBlock* block;
+        } m_Aliasing;
+    };
+
+    Allocation();
+    ~Allocation();
+    void InitCommitted(AllocatorPimpl* allocator, UINT64 size, D3D12_HEAP_TYPE heapType);
+    void InitPlaced(AllocatorPimpl* allocator, UINT64 size, UINT64 offset, UINT64 alignment, NormalBlock* block);
+    void InitAliasing(AllocatorPimpl* allocator, UINT64 size, UINT64 offset, UINT64 alignment, AliasingBlock* block);
+    void SetResource(ID3D12Resource* resource);
+    void FreeName();
+
+    D3D12MA_CLASS_NO_COPY(Allocation)
+};
+
+/// \brief Bit flags to be used with ALLOCATOR_DESC::Flags.
+typedef enum ALLOCATOR_FLAGS
+{
+    /// Zero
+    ALLOCATOR_FLAG_NONE = 0,
+
+    /**
+    Allocator and all objects created from it will not be synchronized internally,
+    so you must guarantee they are used from only one thread at a time or
+    synchronized by you.
+
+    Using this flag may increase performance because internal mutexes are not used.
+    */
+    ALLOCATOR_FLAG_SINGLETHREADED = 0x1,
+} ALLOCATOR_FLAGS;
+
+/// \brief Parameters of created Allocator object. To be used with CreateAllocator().
+struct ALLOCATOR_DESC
+{
+    /// Flags.
+    ALLOCATOR_FLAGS Flags;
+    
+    /// Direct3D device object that the allocator should be attached to.
+    ID3D12Device* pDevice;
+    
+    /** \brief Preferred size of a single `ID3D12Heap` block to be allocated.
+    
+    Set to 0 to use default, which is currently 256 MiB.
+    */
+    UINT64 PreferredBlockSize;
+    
+    /** \brief Custom CPU memory allocation callbacks. Optional.
+
+    Optional, can be null. When specified, will be used for all CPU-side memory allocations.
+    */
+    const ALLOCATION_CALLBACKS* pAllocationCallbacks;
+};
+
+/**
+\brief Number of D3D12 memory heap types supported.
+*/
+const UINT HEAP_TYPE_COUNT = 3;
+
+/**
+\brief Calculated statistics of memory usage in entire allocator.
+*/
+struct StatInfo
+{
+    /// Number of memory blocks (heaps) allocated.
+    UINT BlockCount;
+    /// Number of D3D12MA::Allocation objects allocated.
+    UINT AllocationCount;
+    /// Number of free ranges of memory between allocations.
+    UINT UnusedRangeCount;
+    /// Total number of bytes occupied by all allocations.
+    UINT64 UsedBytes;
+    /// Total number of bytes occupied by unused ranges.
+    UINT64 UnusedBytes;
+    UINT64 AllocationSizeMin;
+    UINT64 AllocationSizeAvg;
+    UINT64 AllocationSizeMax;
+    UINT64 UnusedRangeSizeMin;
+    UINT64 UnusedRangeSizeAvg;
+    UINT64 UnusedRangeSizeMax;
+};
+
+/**
+\brief General statistics from the current state of the allocator.
+*/
+struct Stats
+{
+    /// Total statistics from all heap types.
+    StatInfo Total;
+    /**
+    One StatInfo for each type of heap located at the following indices:
+    0 - DEFAULT, 1 - UPLOAD, 2 - READBACK.
+    */
+    StatInfo HeapType[HEAP_TYPE_COUNT];
+};
+
+/**
+\brief Interference between two resources created using D3D12::Allocator::CreateAliasingResources.
+
+It means two resources specified may be used at the same time, so they cannot alias each other in memory.
+Both members are indices to the arrays passed/retrieved as parameters to D3D12::Allocator::CreateAliasingResources.
+ */
+struct ResourceInterference
+{
+    UINT ResourceIndex1;
+    UINT ResourceIndex2;
+};
+
+/** \brief Statistics of aliasing resources returned by D3D12MA::Allocator::CreateAliasingResources.
+
+Alising successfully saving memory can be observed when `UsedBytes` < `SumSizeInBytes`.
+*/
+struct AliasingStats
+{
+    /// Sum of sizes of all new resources.
+    UINT64 SumSizeInBytes;
+    /// Total number of bytes occupied by new allocations.
+    UINT64 UsedBytes;
+};
+
+/**
+\brief Represents main object of this library initialized for particular `ID3D12Device`.
+
+Fill structure D3D12MA::ALLOCATOR_DESC and call function CreateAllocator() to create it.
+Call method Allocator::Release to destroy it.
+
+It is recommended to create just one object of this type per `ID3D12Device` object,
+right after Direct3D 12 is initialized and keep it alive until before Direct3D device is destroyed.
+*/
+class Allocator
+{
+public:
+    /** \brief Deletes this object.
+    
+    This function must be used instead of destructor, which is private.
+    There is no reference counting involved.
+    */
+    void Release();
+    
+    /// Returns cached options retrieved from D3D12 device.
+    const D3D12_FEATURE_DATA_D3D12_OPTIONS& GetD3D12Options() const;
+
+    /** \brief Allocates memory and creates a D3D12 resource (buffer or texture). This is the main allocation function.
+
+    The function is similar to `ID3D12Device::CreateCommittedResource`, but it may
+    really call `ID3D12Device::CreatePlacedResource` to assign part of a larger,
+    existing memory heap to the new resource, which is the main purpose of this
+    whole library.
+
+    If `ppvResource` is null, you receive only `ppAllocation` object from this function.
+    It holds pointer to `ID3D12Resource` that can be queried using function D3D12::Allocation::GetResource().
+    Reference count of the resource object is 1.
+    It is automatically destroyed when you destroy the allocation object.
+
+    If 'ppvResource` is not null, you receive pointer to the resource next to allocation object.
+    Reference count of the resource object is then 2, so you need to manually `Release` it
+    along with the allocation.
+
+    \param pAllocDesc   Parameters of the allocation.
+    \param pResourceDesc   Description of created resource.
+    \param InitialResourceState   Initial resource state.
+    \param pOptimizedClearValue   Optional. Either null or optimized clear value.
+    \param[out] ppAllocation   Filled with pointer to new allocation object created.
+    \param riidResource   IID of a resource to be created. Must be `__uuidof(ID3D12Resource)`.
+    \param[out] ppvResource   Optional. If not null, filled with pointer to new resouce created.
+    */
+    HRESULT CreateResource(
+        const ALLOCATION_DESC* pAllocDesc,
+        const D3D12_RESOURCE_DESC* pResourceDesc,
+        D3D12_RESOURCE_STATES InitialResourceState,
+        const D3D12_CLEAR_VALUE *pOptimizedClearValue,
+        Allocation** ppAllocation,
+        REFIID riidResource,
+        void** ppvResource);
+
+    /** \brief Retrieves statistics from the current state of the allocator.
+    */
+    void CalculateStats(Stats* pStats);
+
+    /** \brief Creates a number of resources at once that can alias each other in memory.
+
+    Interferences specify pairs of resources that CANNOT alias each other because they
+    may be used at the same time. If `NumInterferences` is 0, all created resources can
+    be placed in the same region of memory.
+
+    Created resources can be released any time and in any order. There is no possibility
+    to create new resources later that would alias with existing ones. They all need to
+    be created with a single call to this function.
+
+    The algorithm for for resource placement is pretty simple. It doesn't try
+    to figure out optimal layout of created resources out of all possibilities. If you are
+    not happy with their placement, try to change their order in the input arrays.
+
+    If `ppvResources` is null, you receive only `ppAllocations` objects from this function.
+    They hold pointers to `ID3D12Resource` that can be queried using function D3D12::Allocation::GetResource().
+    Reference count of the resource objects is 1.
+    They are automatically destroyed when you destroy the allocation object.
+
+    If 'ppvResources` is not null, you receive pointers to the resources next to allocation objects.
+    Reference count of the resource objects is then 2, so you need to manually `Release` them
+    along with the allocations.
+
+    \param pAllocDesc   Description of allocation, common for all created resources.
+    \param NumResources   Number of resources to create.
+    \param pResourceDescs   Array of description of created resources. Must have `NumResources` elements.
+    \param pInitialResourceStates   Array of initial states of created resources. Must have `NumResources` elements.
+    \param ppOptimizedClearValues   Either null or array of optimized clear values for created resources. If not null, must have `NumResources` elements.
+    \param NumInterferences   Number of interferences between resources.
+    \param pInterferences   Array of interferences between resources. Must have `NumInterferences` elements.
+    \param[out] ppAllocations   Pointer to array of pointers to allocations, to be filled by this function. Must have `NumResources` elements.
+    \param[out] ppvResources   Optional. Either null or pointer to array of pointers to D3D12 resources, to be filled by this function. Must have `NumResources` elements.
+    \param[out] pStats   Optional. Either null or pointer to a structure to be filled with statistics.
+    */
+    HRESULT CreateAliasingResources(
+        const ALLOCATION_DESC* pAllocDesc,
+        UINT NumResources,
+        const D3D12_RESOURCE_DESC* pResourceDescs,
+        const D3D12_RESOURCE_STATES* pInitialResourceStates,
+        const D3D12_CLEAR_VALUE* const* ppOptimizedClearValues,
+        UINT NumInterferences,
+        const ResourceInterference* pInterferences,
+        Allocation** ppAllocations,
+        void** ppvResources,
+        AliasingStats* pStats);
+
+    /** \brief Returns array of aliasing barriers to be issued before use of specific allocations.
+
+    The function can work in two modes:
+
+    - If `pBarriers` is null, `pNumBarriers` is output parameter, filled with number of
+      barriers (elements in the output array) needed.
+    - If `pBarriers` is not null, it must point to an array. `pNumBarriers` is input-output
+      parameter. On input it means capacity of the array. It is set to number of elements
+      written.
+    
+    Returns `S_OK` if some barriers were found, `S_FALSE` if number of barriers to issue is 0.
+
+    All returned barriers are of type `D3D12_RESOURCE_BARRIER_TYPE_ALIASING`.
+
+    It is correct to pass allocations that were not created using D3D12::Allocator::CreateAliasingResources function.
+    Such allocations just never generate aliasing barriers.
+
+    \param NumAllocationsAfter   Number of allocations (resources) to be used.
+    \param pAllocationsAfter   Array of allocations (resources) to be used. Must have `NumAllocationsAfter` elements.
+    \param[in,out] pNumBarriers   Number of barriers to be issued before use of the resources.
+    \param[out] pBarriers   Either null or array of barriers to be issed before use of the resources. Filled by the function.
+    */
+    HRESULT GetAliasingBarriers(
+        UINT NumAllocationsAfter,
+        Allocation* pAllocationsAfter,
+        UINT* pNumBarriers,
+        D3D12_RESOURCE_BARRIER* pBarriers);
+
+    /// Builds and returns statistics as a string in JSON format.
+    /** @param[out] ppStatsString Must be freed using Allocator::FreeStatsString.
+    */
+    void BuildStatsString(WCHAR** ppStatsString, BOOL DetailedMap);
+
+    /// Frees memory of a string returned from Allocator::BuildStatsString.
+    void FreeStatsString(WCHAR* pStatsString);
+
+private:
+    friend HRESULT CreateAllocator(const ALLOCATOR_DESC*, Allocator**);
+    template<typename T> friend void D3D12MA_DELETE(const ALLOCATION_CALLBACKS&, T*);
+
+    Allocator(const ALLOCATION_CALLBACKS& allocationCallbacks, const ALLOCATOR_DESC& desc);
+    ~Allocator();
+    
+    AllocatorPimpl* m_Pimpl;
+    
+    D3D12MA_CLASS_NO_COPY(Allocator)
+};
+
+/** \brief Creates new main Allocator object and returns it through `ppAllocator`.
+
+You normally only need to call it once and keep a single Allocator object for your `ID3D12Device`.
+*/
+HRESULT CreateAllocator(const ALLOCATOR_DESC* pDesc, Allocator** ppAllocator);
+
+} // namespace D3D12MA
+
+/// \cond INTERNAL
+DEFINE_ENUM_FLAG_OPERATORS(D3D12MA::ALLOCATION_FLAGS);
+DEFINE_ENUM_FLAG_OPERATORS(D3D12MA::ALLOCATOR_FLAGS);
+/// \endcond